// Copyright 2020 the Deno authors. All rights reserved. MIT license.
use super::Context;
<<<<<<< HEAD
use crate::ast_node::AstNode;
use crate::scopes::LintContext;
use crate::scopes::LintTransform;
use crate::traverse::AstTraverser;
=======
>>>>>>> 63ed42ec
use swc_ecma_ast::DebuggerStmt;
use swc_ecma_visit::Node;
use swc_ecma_visit::Visit;

pub struct NoDebugger {
  context: Context,
}

impl NoDebugger {
  pub fn new(context: Context) -> Self {
    Self { context }
  }
}

impl Visit for NoDebugger {
  fn visit_debugger_stmt(
    &mut self,
    debugger_stmt: &DebuggerStmt,
    _parent: &dyn Node,
  ) {
    self.context.add_diagnostic(
      debugger_stmt.span,
      "noDebugger",
      "`debugger` statement is not allowed",
    );
  }
}

impl LintTransform for NoDebugger {
  fn enter(&self, _context: &LintContext, node: AstNode) {
    if let AstNode::DebuggerStmt(debugger_stmt) = node {
      self.context.add_diagnostic(
        &debugger_stmt.span,
        "noDebugger",
        "`debugger` statement is not allowed",
      );
    }
  }
}<|MERGE_RESOLUTION|>--- conflicted
+++ resolved
@@ -1,12 +1,8 @@
 // Copyright 2020 the Deno authors. All rights reserved. MIT license.
 use super::Context;
-<<<<<<< HEAD
 use crate::ast_node::AstNode;
 use crate::scopes::LintContext;
 use crate::scopes::LintTransform;
-use crate::traverse::AstTraverser;
-=======
->>>>>>> 63ed42ec
 use swc_ecma_ast::DebuggerStmt;
 use swc_ecma_visit::Node;
 use swc_ecma_visit::Visit;
@@ -39,7 +35,7 @@
   fn enter(&self, _context: &LintContext, node: AstNode) {
     if let AstNode::DebuggerStmt(debugger_stmt) = node {
       self.context.add_diagnostic(
-        &debugger_stmt.span,
+        debugger_stmt.span,
         "noDebugger",
         "`debugger` statement is not allowed",
       );
